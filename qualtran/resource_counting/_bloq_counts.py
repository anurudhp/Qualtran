--- conflicted
+++ resolved
@@ -17,17 +17,11 @@
 
 import attrs
 import networkx as nx
-<<<<<<< HEAD
 import numpy as np
-from attrs import field, frozen
-
-from qualtran.symbolics import ceil, log2, SymbolicFloat
-=======
 import sympy
 from attrs import field, frozen
 
-from qualtran.symbolics import SymbolicInt
->>>>>>> dd3d2fab
+from qualtran.symbolics import ceil, log2, SymbolicFloat, SymbolicInt
 
 from ._call_graph import get_bloq_callee_counts
 from ._costing import CostKey
@@ -136,13 +130,12 @@
     `TwoBitCSwap`, `And`, clifford bloqs, single qubit rotations, and measurements.
     """
 
-<<<<<<< HEAD
-    t: int = 0
-    toffoli: int = 0
-    cswap: int = 0
-    and_bloq: int = 0
-    clifford: int = 0
-    measurement: int = 0
+    t: SymbolicInt = 0
+    toffoli: SymbolicInt = 0
+    cswap: SymbolicInt = 0
+    and_bloq: SymbolicInt = 0
+    clifford: SymbolicInt = 0
+    measurement: SymbolicInt = 0
     binned_rotation_epsilons: Counter[int] = field(
         factory=Counter, converter=_mapping_to_counter, eq=lambda d: tuple(d.items())
     )
@@ -187,15 +180,6 @@
         """Iterate through the rotation precisions (epsilon) and their frequency."""
         for eps_bin, n_rot in self.binned_rotation_epsilons.items():
             yield eps_bin / 2**self.eps_bin_prec, n_rot
-=======
-    t: SymbolicInt = 0
-    toffoli: SymbolicInt = 0
-    cswap: SymbolicInt = 0
-    and_bloq: SymbolicInt = 0
-    clifford: SymbolicInt = 0
-    rotation: SymbolicInt = 0
-    measurement: SymbolicInt = 0
->>>>>>> dd3d2fab
 
     def __add__(self, other):
         if not isinstance(other, GateCounts):
@@ -242,14 +226,19 @@
     def asdict(self) -> Dict[str, int]:
         d = attrs.asdict(self)
 
-<<<<<<< HEAD
+        def _is_nonzero(v):
+            maybe_nonzero = sympy.sympify(v)
+            if maybe_nonzero is None:
+                return True
+            return maybe_nonzero
+
         def _keep(key, value) -> bool:
             if key == 'binned_rotation_epsilons':
                 return value
             if key == 'eps_bin_prec':
                 # rotations non-empty
                 return len(self.binned_rotation_epsilons) > 0
-            return value > 0
+            return _is_nonzero(value)
 
         return {k: v for k, v in d.items() if _keep(k, v)}
 
@@ -272,15 +261,6 @@
             n_rotations * int(TComplexity.rotation_cost(eps))
             for eps, n_rotations in self.iter_rotations_with_epsilon()
         )
-=======
-        def _is_nonzero(v):
-            maybe_nonzero = sympy.sympify(v)
-            if maybe_nonzero is None:
-                return True
-            return maybe_nonzero
-
-        return {k: v for k, v in d.items() if _is_nonzero(v)}
->>>>>>> dd3d2fab
 
     def total_t_count(
         self, ts_per_toffoli: int = 4, ts_per_cswap: int = 7, ts_per_and_bloq: int = 4
@@ -301,24 +281,16 @@
             + self.rotation_to_t
         )
 
-<<<<<<< HEAD
-    def total_t_and_ccz_count(self) -> Dict[str, int]:
-=======
-    def total_t_and_ccz_count(self, ts_per_rotation: int = 11) -> Dict[str, SymbolicInt]:
->>>>>>> dd3d2fab
+    def total_t_and_ccz_count(self) -> Dict[str, SymbolicInt]:
         n_ccz = self.toffoli + self.cswap + self.and_bloq
         n_t = self.t + self.rotation_to_t
         return {'n_t': n_t, 'n_ccz': n_ccz}
 
-<<<<<<< HEAD
     def n_rotation_ignoring_eps(self) -> int:
         """Total number of rotations, ignoring the individual precisions."""
         return sum(self.binned_rotation_epsilons.values())
 
-    def total_beverland_count(self) -> Dict[str, int]:
-=======
     def total_beverland_count(self) -> Dict[str, SymbolicInt]:
->>>>>>> dd3d2fab
         r"""Counts used by Beverland. et. al. using notation from the reference.
 
          - $M_\mathrm{meas}$ is the number of measurements.
